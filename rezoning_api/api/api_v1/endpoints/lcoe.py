"""LCOE endpoints."""
from typing import Optional
import copy
from rezoning_api.db.country import get_country_min_max
from fastapi import APIRouter, Depends
from rio_tiler.colormap import cmap
from rio_tiler.utils import render, linear_rescale
import numpy as np

from rezoning_api.models.tiles import TileResponse
from rezoning_api.models.zone import LCOE, Filters
from rezoning_api.db.cf import get_capacity_factor_options
from rezoning_api.db.irena import get_irena_defaults
from rezoning_api.core.config import LCOE_MAX
from rezoning_api.utils import (
    lcoe_generation,
    lcoe_interconnection,
    lcoe_road,
    get_capacity_factor,
    get_distances,
)
from rezoning_api.db.country import get_country_geojson

router = APIRouter()


@router.get(
    "/lcoe/{country_id}/{resource}/{z}/{x}/{y}.png",
    responses={200: dict(description="return an LCOE tile given certain parameters")},
    response_class=TileResponse,
    name="lcoe",
)
def lcoe(
    z: int,
    x: int,
    y: int,
    colormap: str,
    country_id: str,
    resource: str,
    filters: Filters = Depends(),
    lcoe: LCOE = Depends(),
    offshore: bool = False,
):
    """Return LCOE tile."""

    # potentially mask by country
    geometry = None
    if country_id:
        # TODO: early return for tiles outside country bounds
        feat = get_country_geojson(country_id, offshore)
        geometry = feat.geometry.dict()

    # calculate LCOE (from zone.py, TODO: DRY)
    # spatial temporal inputs
    ds, dr, _calc, mask = get_distances(filters, x=x, y=y, z=z, geometry=geometry)
    cf = get_capacity_factor(
        lcoe.capacity_factor, lcoe.tlf, lcoe.af, x=x, y=y, z=z, geometry=geometry
    )

    # lcoe component calculation
    lg = lcoe_generation(lcoe, cf)
    li = lcoe_interconnection(lcoe, cf, ds)
    lr = lcoe_road(lcoe, cf, dr)
    lcoe_total = lg + li + lr
    # cap lcoe total
    lcoe_total = np.clip(lcoe_total, None, LCOE_MAX)

    # get country min max for scaling
<<<<<<< HEAD
    country_min_max = get_country_min_max(country_id)
    lcoe_min_max = country_min_max["lcoe"]
=======
    country_min_max = get_country_min_max(country_id, resource)
    lcoe_min_max = country_min_max["lcoe"][lcoe.capacity_factor]["total"]
>>>>>>> 7473d49c

    tile = linear_rescale(
        lcoe_total.values,
        in_range=[lcoe_min_max["min"], lcoe_min_max["max"]],
        out_range=[0, 255],
    ).astype(np.uint8)

    colormap = cmap.get(colormap)
    content = render(tile, mask=mask.squeeze() * 255, colormap=colormap)
    return TileResponse(content=content)


@router.get("/lcoe/schema", name="lcoe_schema")
@router.get("/lcoe/{resource}/{country_id}/schema", name="lcoe_country_schema")
def get_filter_schema(resource: Optional[str], country_id: Optional[str] = None):
    """Return lcoe schema"""
    schema = copy.deepcopy(LCOE.schema()["properties"])
    schema["capacity_factor"]["options"] = get_capacity_factor_options()

    if resource and country_id:
        # replace with IRENA data
        try:
            defaults = get_irena_defaults(resource, country_id)
            schema["cg"]["default"] = defaults["cg"]
            schema["omfg"]["default"] = defaults["omfg"]
        except TypeError:
            pass

    return schema<|MERGE_RESOLUTION|>--- conflicted
+++ resolved
@@ -66,13 +66,8 @@
     lcoe_total = np.clip(lcoe_total, None, LCOE_MAX)
 
     # get country min max for scaling
-<<<<<<< HEAD
-    country_min_max = get_country_min_max(country_id)
+    country_min_max = get_country_min_max(country_id, resource)
     lcoe_min_max = country_min_max["lcoe"]
-=======
-    country_min_max = get_country_min_max(country_id, resource)
-    lcoe_min_max = country_min_max["lcoe"][lcoe.capacity_factor]["total"]
->>>>>>> 7473d49c
 
     tile = linear_rescale(
         lcoe_total.values,
